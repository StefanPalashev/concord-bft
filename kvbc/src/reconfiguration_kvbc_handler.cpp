--- conflicted
+++ resolved
@@ -266,16 +266,8 @@
                                     concord::messages::ReconfigurationResponse&) {
   std::vector<uint8_t> serialized_command;
   concord::messages::serialize(serialized_command, command);
-<<<<<<< HEAD
-  concord::kvbc::categorization::VersionedUpdates ver_updates;
-  ver_updates.addUpdate(std::string{kvbc::keyTypes::reconfiguration_install_key},
-                        std::string(serialized_command.begin(), serialized_command.end()));
-  auto blockId = persistReconfigurationBlock(ver_updates, bft_seq_num, timestamp, true);
-
-=======
   auto blockId = persistReconfigurationBlock(
       serialized_command, bft_seq_num, std::string{kvbc::keyTypes::reconfiguration_install_key}, false);
->>>>>>> 6285cc3e
   LOG_INFO(getLogger(), "InstallCommand command block is " << blockId);
   return true;
 }
